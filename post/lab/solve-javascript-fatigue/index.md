--- conflicted
+++ resolved
@@ -121,11 +121,7 @@
 
 ## You don't have any obligation to know everything. Find your balance.
 
-<<<<<<< HEAD
 While it might sound like it from reading your Twitter feed, **no one knows all the things**. There's no way someone can learn all the stuff that's going on in frontend development. This is a lifetime school. There's absolutely no way to graduate.
-=======
-While it might sound from reading your Twitter feed, **no one knows all the things**. There's no way one can learn all the stuff that's going on in frontend development. This is a lifetime school. There's absolutely no way to graduate.
->>>>>>> 0ee6e8f9
 
 ## Pick tech with user-friendly documentation
 
